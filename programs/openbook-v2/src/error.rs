use anchor_lang::prelude::*;
use core::fmt::Display;

// todo: group error blocks by kind
// todo: add comments which indicate decimal code for an error
#[error_code]
pub enum OpenBookError {
    #[msg("")]
    SomeError,
    #[msg("The header version is not 1")]
    HeaderVersionNotKnown,
    #[msg("oracle type cannot be determined")]
    UnknownOracleType,
    #[msg("an oracle does not reach the confidence threshold")]
    OracleConfidence,
    #[msg("an oracle is stale")]
    OracleStale,
    #[msg("perp order id not found on the orderbook")]
    OrderIdNotFound,
    #[msg("Event queue contains elements and market can't be closed")]
    EventQueueContainsElements,
    #[msg("Taker fees should be positive and if maker fees are negative, greater or equal to their abs value")]
    InvalidFeesError,
    #[msg("The order type is invalid. A taker order must be Market or ImmediateOrCancel")]
    InvalidOrderType,
    #[msg("ImmediateOrCancel is not a PostOrderType")]
    InvalidOrderPostIOC,
    #[msg("Market is not a PostOrderType")]
    InvalidOrderPostMarket,
    #[msg("would self trade")]
    WouldSelfTrade,
    #[msg("This market does not have a `close_market_admin` and thus cannot be closed.")]
    NoCloseMarketAdmin,
    #[msg("The signer of this transaction is not this market's `close_market_admin`.")]
    InvalidCloseMarketAdmin,
    #[msg("This market requires `open_orders_admin` to sign all instructions that create orders.")]
    MissingOpenOrdersAdmin,
    #[msg("The `open_orders_admin` passed does not match this market's `open_orders_admin`.")]
    InvalidOpenOrdersAdmin,
    #[msg(
        "This market requires `consume_events_admin` to sign all instructions that consume events."
    )]
    MissingConsumeEventsAdmin,
    #[msg(
        "The `consume_events_admin` passed does not match this market's `consume_events_admin`."
    )]
    InvalidConsumeEventsAdmin,
    #[msg("The Market has already expired.")]
    MarketHasExpired,
    #[msg("Lots cannot be negative")]
    NegativeLots,
    #[msg("Price lots should be greater than zero")]
    InvalidPriceLots,
    #[msg("Peg limit should be greater than zero")]
    InvalidPegLimit,
    #[msg("Order size above market limits")]
    InvalidOrderSize,
<<<<<<< HEAD
    #[msg("The Market has not expired yet.")]
    MarketHasNotExpired,
    #[msg("No correct owner or delegate.")]
    NoOwnerOrDelegate,
=======
    #[msg("Oracle staleness limit is currently unimplemented")]
    UnimplementedStaleness,
    #[msg("No free order index in open orders account")]
    OpenOrdersFull,
>>>>>>> ab440ef0
}

impl From<OpenBookError> for ProgramError {
    fn from(error: OpenBookError) -> Self {
        ProgramError::from(Error::from(error))
    }
}

impl OpenBookError {
    pub fn error_code(&self) -> u32 {
        (*self).into()
    }
}

pub trait IsAnchorErrorWithCode {
    fn is_anchor_error_with_code(&self, code: u32) -> bool;
}

impl<T> IsAnchorErrorWithCode for anchor_lang::Result<T> {
    fn is_anchor_error_with_code(&self, code: u32) -> bool {
        match self {
            Err(Error::AnchorError(error)) => error.error_code_number == code,
            _ => false,
        }
    }
}

pub trait Contextable {
    /// Add a context string `c` to a Result or Error
    ///
    /// Example: foo().context("calling foo")?;
    fn context(self, c: impl Display) -> Self;

    /// Like `context()`, but evaluate the context string lazily
    ///
    /// Use this if it's expensive to generate, like a format!() call.
    fn with_context<C, F>(self, c: F) -> Self
    where
        C: Display,
        F: FnOnce() -> C;
}

impl Contextable for Error {
    fn context(self, c: impl Display) -> Self {
        match self {
            Error::AnchorError(err) => Error::AnchorError(AnchorError {
                error_msg: if err.error_msg.is_empty() {
                    format!("{}", c)
                } else {
                    format!("{}; {}", err.error_msg, c)
                },
                ..err
            }),
            // Maybe wrap somehow?
            Error::ProgramError(err) => Error::ProgramError(err),
        }
    }
    fn with_context<C, F>(self, c: F) -> Self
    where
        C: Display,
        F: FnOnce() -> C,
    {
        self.context(c())
    }
}

impl<T> Contextable for Result<T> {
    fn context(self, c: impl Display) -> Self {
        if let Err(err) = self {
            Err(err.context(c))
        } else {
            self
        }
    }
    fn with_context<C, F>(self, c: F) -> Self
    where
        C: Display,
        F: FnOnce() -> C,
    {
        if let Err(err) = self {
            Err(err.context(c()))
        } else {
            self
        }
    }
}

/// Creates an Error with a particular message, using format!() style arguments
///
/// Example: error_msg!("index {} not found", index)
#[macro_export]
macro_rules! error_msg {
    ($($arg:tt)*) => {
        error!(OpenBookError::SomeError).context(format!($($arg)*))
    };
}

/// Creates an Error with a particular message, using format!() style arguments
///
/// Example: error_msg_typed!(TokenPositionMissing, "index {} not found", index)
#[macro_export]
macro_rules! error_msg_typed {
    ($code:expr, $($arg:tt)*) => {
        error!($code).context(format!($($arg)*))
    };
}

/// Like anchor's require!(), but with a customizable message
///
/// Example: require_msg!(condition, "the condition on account {} was violated", account_key);
#[macro_export]
macro_rules! require_msg {
    ($invariant:expr, $($arg:tt)*) => {
        if !($invariant) {
            return Err(error_msg!($($arg)*));
        }
    };
}

/// Like anchor's require!(), but with a customizable message and type
///
/// Example: require_msg_typed!(condition, "the condition on account {} was violated", account_key);
#[macro_export]
macro_rules! require_msg_typed {
    ($invariant:expr, $code:expr, $($arg:tt)*) => {
        if !($invariant) {
            return Err(error_msg_typed!($code, $($arg)*));
        }
    };
}

pub use error_msg;
pub use error_msg_typed;
pub use require_msg;
pub use require_msg_typed;<|MERGE_RESOLUTION|>--- conflicted
+++ resolved
@@ -55,17 +55,14 @@
     InvalidPegLimit,
     #[msg("Order size above market limits")]
     InvalidOrderSize,
-<<<<<<< HEAD
     #[msg("The Market has not expired yet.")]
     MarketHasNotExpired,
     #[msg("No correct owner or delegate.")]
     NoOwnerOrDelegate,
-=======
     #[msg("Oracle staleness limit is currently unimplemented")]
     UnimplementedStaleness,
     #[msg("No free order index in open orders account")]
     OpenOrdersFull,
->>>>>>> ab440ef0
 }
 
 impl From<OpenBookError> for ProgramError {
